Django==1.10.2
djangorestframework==3.4.7
django-cors-middleware==1.3.1
mysqlclient==1.3.9
pman==0.9.1
pudb==2016.2
<<<<<<< HEAD
pycurl==7.43.0
pyzmq==16.0.0
webob==1.6.1
psutil==4.3.1
# tmp for pacs* plugins (until hooks to run in dock)
pypx==0.4
=======
pytz==2016.7
>>>>>>> ef112f07
<|MERGE_RESOLUTION|>--- conflicted
+++ resolved
@@ -4,13 +4,6 @@
 mysqlclient==1.3.9
 pman==0.9.1
 pudb==2016.2
-<<<<<<< HEAD
-pycurl==7.43.0
-pyzmq==16.0.0
-webob==1.6.1
-psutil==4.3.1
+pytz==2016.7
 # tmp for pacs* plugins (until hooks to run in dock)
-pypx==0.4
-=======
-pytz==2016.7
->>>>>>> ef112f07
+pypx==0.4