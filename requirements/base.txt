Django==1.10.2
djangorestframework==3.4.7
django-cors-middleware==1.3.1
mysqlclient==1.3.9
<<<<<<< HEAD
pycurl==7.43.0
pman==0.1
# tmp for pacs* plugins (until hooks to run in dock)
pypx==0.1
=======
pman==0.1
pycurl==7.43.0
pyzmq==16.0.0
webob==1.6.1
psutil==4.3.1
>>>>>>> 447a2314
<|MERGE_RESOLUTION|>--- conflicted
+++ resolved
@@ -2,15 +2,11 @@
 djangorestframework==3.4.7
 django-cors-middleware==1.3.1
 mysqlclient==1.3.9
-<<<<<<< HEAD
 pycurl==7.43.0
-pman==0.1
-# tmp for pacs* plugins (until hooks to run in dock)
-pypx==0.1
-=======
 pman==0.1
 pycurl==7.43.0
 pyzmq==16.0.0
 webob==1.6.1
 psutil==4.3.1
->>>>>>> 447a2314
+# tmp for pacs* plugins (until hooks to run in dock)
+pypx==0.1