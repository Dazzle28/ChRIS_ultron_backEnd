#!/usr/bin/env python3.5

"""

charm - ChRIS / pman interface.

"""

import  sys
import  os
import  pprint
import  datetime
import  socket
import  json

from    pman._colors        import Colors
from    pman.crunner        import crunner
from    pman.purl           import Purl
from    pman.message        import Message

import  pudb

class pman_settings():
    HOST        =  [l for l in ([ip for ip in socket.gethostbyname_ex(socket.gethostname())[2] if not ip.startswith("127.")][:1], [[(s.connect(('8.8.8.8', 53)), s.getsockname()[0], s.close()) for s in [socket.socket(socket.AF_INET, socket.SOCK_DGRAM)]][0][1]]) if l][0][0]
    PORT        = '5010'
    WORKON_HOME = os.environ['WORKON_HOME']
    VIRTUAL_ENV = os.environ['VIRTUAL_ENV']
    EXEC        = 'python3'
    PATH        = '%s/lib/python3.5/site-packages/pman/pman.py' % VIRTUAL_ENV
    ARGS        = "--raw 1 --http --port 5010 --listeners 12 --debugToFile --debugFile %s/tmp/debug-pman.log" % \
                    os.environ['HOME']

class Charm():

    def log(self, *args):
        """
        get/set the log object.

        Caller can further manipulate the log object with object-specific
        calls.
        """
        if len(args):
            self._log = args[0]
        else:
            return self._log

    def name(self, *args):
        """
        get/set the descriptive name text of this object.
        """
        if len(args):
            self.__name = args[0]
        else:
            return self.__name

    def qprint(self, msg, **kwargs):

        str_comms  = "status"
        for k,v in kwargs.items():
            if k == 'comms':    str_comms  = v

        if self.b_useDebug:
            write   = self.debug
        else:
            write   = print

        if not self.b_quiet:
            if str_comms == 'status':   write(Colors.PURPLE,    end="")
            if str_comms == 'error':    write(Colors.RED,       end="")
            if str_comms == "tx":       write(Colors.YELLOW + "---->")
            if str_comms == "rx":       write(Colors.GREEN  + "<----")
            write('%s' % datetime.datetime.now() + " | ",       end="")
            write(msg)
            if str_comms == "tx":       write(Colors.YELLOW + "---->")
            if str_comms == "rx":       write(Colors.GREEN  + "<----")
            write(Colors.NO_COLOUR, end="")

    def col2_print(self, str_left, str_right):
        print(Colors.WHITE +
              ('%*s' % (self.LC, str_left)), end='')
        print(Colors.LIGHT_BLUE +
              ('%*s' % (self.RC, str_right)) + Colors.NO_COLOUR)

    def __init__(self, **kwargs):
        # threading.Thread.__init__(self)

        self._log                   = Message()
        self._log._b_syslog         = True
        self.__name                 = "Charm"
        self.b_useDebug             = False
        self.str_debugFile          = '%s/tmp/debug-charm.log' % os.environ['HOME']

        self.str_http               = ""
        self.str_ip                 = ""
        self.str_port               = ""
        self.str_URL                = ""
        self.str_verb               = ""
        self.str_msg                = ""
        self.d_msg                  = {}
        self.str_protocol           = "http"
        self.pp                     = pprint.PrettyPrinter(indent=4)
        self.b_man                  = False
        self.str_man                = ''
        self.b_quiet                = False
        self.b_raw                  = False
        self.auth                   = ''
        self.str_jsonwrapper        = ''
        self.str_inputdir           = ''
        self.str_outputdir          = ''

        self.d_args                 = {}
        self.l_appArgs              = {}
        self.c_pluginInst           = {}
        self.d_pluginRepr           = {}
        self.app                    = None

        self.LC                     = 40
        self.RC                     = 40

        for key,val in kwargs.items():

            if key == 'app_args':       self.l_appArgs      = val
            if key == 'd_args':         self.d_args         = val
            if key == 'plugin_inst':    self.c_pluginInst   = val
            if key == 'plugin_repr':    self.d_pluginRepr   = val
            if key == 'app':            self.app            = val
            if key == 'inputdir':       self.str_inputdir   = val
            if key == 'outputdir':      self.str_outputdir  = val
            if key == 'useDebug':       self.b_useDebug     = val
            if key == 'debugFile':      self.str_debugFile  = val

        if self.b_useDebug:
            self.debug                  = Message(logTo = self.str_debugFile)
            self.debug._b_syslog        = True
            self.debug._b_flushNewLine  = True

        self.d_pluginInst   = vars(self.c_pluginInst)

        if not self.b_quiet:

            print(Colors.LIGHT_GREEN)
            print("""
            \t\t\t+---------------------+
            \t\t\t| Welcome to Charm.py |
            \t\t\t+---------------------+
            """)
            print(Colors.CYAN + """
            Charm is the interface class/code between ChRIS and a pman process management
            system.

            See 'charm.py --man commands' for more help.

            """)

        self.qprint('d_args         = \n%s' % self.pp.pformat(self.d_args))
        self.qprint('app_args       = %s'   % self.l_appArgs)
        self.qprint('d_pluginInst   = \n%s' % self.pp.pformat(self.d_pluginInst))
        self.qprint('d_pluginRepr   = \n%s' % self.pp.pformat(self.d_pluginRepr))
        self.qprint('app            = %s'   % self.app)
        self.qprint('inputdir       = %s'   % self.str_inputdir)
        self.qprint('outputdir      = %s'   % self.str_outputdir)
<<<<<<< HEAD
=======
        # pdb.set_trace()
>>>>>>> 41e74611

    def app_manage(self, **kwargs):
        """
        Main "manager"/"dispatcher" for running plugins.
        """
        str_method  = 'internal'
        b_launched  = False
        for k,v in kwargs.items():
            if k == 'method':   str_method  = v

        if str_method == 'internal':
            self.app_launchInternal()
            b_launched  = True
        if str_method == 'crunner':
            self.app_crunner()
            b_launched  = True
        if str_method == 'pman':
            self.app_pman()

        if b_launched: self.c_pluginInst.register_output_files()

    def app_launchInternal(self):
        self.app.launch(self.l_appArgs)
        self.c_pluginInst.register_output_files()

    def app_crunnerWrap(self):
        """
        Run the "app" in a crunner instance.

        :param self:
        :return:
        """

        str_cmdLineArgs = ''.join('{} {}'.format(key, val) for key,val in sorted(self.d_args.items()))
        self.qprint('cmdLindArgs = %s' % str_cmdLineArgs)

        str_allCmdLineArgs      = ' '.join(self.l_appArgs)
        str_exec                = os.path.join(self.d_pluginRepr['selfpath'], self.d_pluginRepr['selfexec'])

        if len(self.d_pluginRepr['execshell']):
            str_exec            = '%s %s' % (self.d_pluginRepr['execshell'], str_exec)

        str_cmd                 = '%s %s' % (str_exec, str_allCmdLineArgs)
        self.qprint('cmd = %s' % str_cmd)

        self.app_crunner(str_cmd, loopctl = True)
        self.c_pluginInst.register_output_files()

    def app_crunner(self, str_cmd, **kwargs):
        """
        Run the "app" in a crunner instance.

        :param self:
        :return:
        """

        # The loopctl controls whether or not to block on the
        # crunner shell job
        b_loopctl               = False

        for k,v in kwargs.items():
            if k == 'loopctl':  b_loopctl = v

        verbosity               = 1
        shell                   = crunner(verbosity = verbosity)

        shell.b_splitCompound   = True
        shell.b_showStdOut      = True
        shell.b_showStdErr      = True
        shell.b_echoCmd         = True

        shell(str_cmd)
        if b_loopctl:
            shell.jobs_loopctl()

    def app_pman_checkIfAvailable(self, *args, **kwargs):
        """
        This method checks if the remote 'pman' service is available by asking
        'pman' for system status.

        :param args:
        :param kwargs:
        :return: True | False
        """

        d_msg = {
            "action":   "hello",
            "meta": {
                        "askAbout":     "sysinfo",
                        "echoBack":     "Hi there!"
            }
        }

        str_http        = '%s:%s' % (pman_settings.HOST, pman_settings.PORT)

        purl    = Purl(
            msg         = json.dumps(d_msg),
            http        = str_http,
            verb        = 'POST',
            contentType = 'application/vnd.collection+json',
            b_raw       = True,
            b_quiet     = False,
            jsonwrapper = 'payload',
        )

        # speak to pman...
        d_response      = json.loads(purl())
        if isinstance(d_response, dict):
            print("class")
            self.qprint('response from purl() in checkIfAvailable: %s ' % json.dumps(d_response, indent=2))
        else:
            self.qprint('response from purl(): %s' % d_response)
            if "Connection refused" in d_response:
                self.app_pman_start()

    def app_pman(self, *args, **kwargs):
        """
        Run the "app" via pman
        """

        # First, check if pman is available... and start it if it is not.
        self.app_pman_checkIfAvailable()

        self.qprint('d_args = %s' % self.d_args)
        str_cmdLineArgs = ''.join('{} {} '.format(key, val) for key,val in sorted(self.d_args.items()))
        self.qprint('in app_pman, cmdLineArg = %s' % str_cmdLineArgs)

        self.qprint('in app_pman, l_appArgs = %s' % self.l_appArgs)
        str_allCmdLineArgs      = ' '.join(self.l_appArgs)
        str_exec                = os.path.join(self.d_pluginRepr['selfpath'], self.d_pluginRepr['selfexec'])

        if len(self.d_pluginRepr['execshell']):
            str_exec            = '%s %s' % (self.d_pluginRepr['execshell'], str_exec)

        str_cmd                 = '%s %s' % (str_exec, str_allCmdLineArgs)
        self.qprint('in app_pman, cmd = %s' % str_cmd)

        d_msg = {
            'action':   'run',
            'meta': {
                        'cmd':      str_cmd,
                        'threaded': True,
                        'auid':     self.c_pluginInst.owner.username,
                        'jid':      str(self.d_pluginInst['id'])
            }
        }

        str_http        = '%s:%s' % (pman_settings.HOST, pman_settings.PORT)

        # pudb.set_trace()

        purl    = Purl(
            msg         = json.dumps(d_msg),
            http        = str_http,
            verb        = 'POST',
            contentType = 'application/vnd.collection+json',
            b_raw       = True,
            b_quiet     = False,
            jsonwrapper = 'payload',
        )

        # run the app
        d_response      = json.loads(purl())
        if isinstance(d_response, dict):
            print("class")
            self.qprint('response from purl(): %s ' % json.dumps(d_response, indent=2))
        else:
            self.qprint('response from purl(): %s' % d_response)
            if "Connection refused" in d_response:
                self.qprint('in app pman, fatal error in talking to pman', comms = 'error')

    def app_pman_start(self, *args, **kwargs):
        """
        Attempt to start a remote pman service.

        This method is called is an attempt to speak with a pman service is unsuccessful, and
        the assumption is that 'pman' is down. We will attempt to restart 'pman' for this
        user in this case.

        :param args:
        :param kwargs:
        :return:
        """
        self.qprint("It seems that 'pman' is not running... I will attempt to start it.\n\n")

        str_pmanStart   = '%s %s %s' % (pman_settings.EXEC, pman_settings.PATH, pman_settings.ARGS)
        self.qprint('pman start cmd = %s' % str_pmanStart)
        self.app_crunner('%s' % str_pmanStart, loopctl = False)

    def app_statusCheckAndRegister(self, *args, **kwargs):
        """
        Check on the status of the job, and if just finished without error,
        register output files.
        """

        # First get current status
        str_status  = self.c_pluginInst.status

        # Now ask pman for the job status
        d_msg   = {
            "action": "status",
            "meta": {
                    "key":      "jid",
                    "value":    str(self.d_pluginInst['id'])
            }
        }
        str_http        = '%s:%s' % (pman_settings.HOST, pman_settings.PORT)

        purl    = Purl(
            msg         = json.dumps(d_msg),
            http        = str_http,
            verb        = 'POST',
            contentType = 'application/vnd.collection+json',
            b_raw       = True,
            b_quiet     = False,
            jsonwrapper = 'payload',
        )

        d_pman          = json.loads(purl())
        str_pmanStatus  = d_pman['d_ret']['l_status'][0]
        str_DBstatus    = self.c_pluginInst.status
        self.qprint('Current job DB   status = %s' % str_DBstatus,          comms = 'status')
        self.qprint('Current job pman status = %s' % str_pmanStatus,        comms = 'status')
        if 'finished' in str_pmanStatus and str_pmanStatus != str_DBstatus:
            self.qprint('Registering output files...', comms = 'status')
            self.c_pluginInst.register_output_files()
            self.c_pluginInst.status    = str_pmanStatus
            self.c_pluginInst.end_date  = datetime.datetime.now()
            self.c_pluginInst.save()
            self.qprint("Saving job DB status   as '%s'" %  str_pmanStatus,
                                                            comms = 'status')
            self.qprint("Saving job DB end_date as '%s'" %  self.c_pluginInst.end_date,
                                                            comms = 'status')
        if str_pmanStatus == 'finishedWithError': self.app_handleRemoteError()


    def app_handleRemoteError(self, *args, **kwargs):
        """
        Collect the 'stderr' from the remote app
        """

        str_deepVal = ''

        def str_deepnest(d):
            nonlocal str_deepVal
            for k, v in d.items():
                if isinstance(v, dict):
                    str_deepnest(v)
                else:
                    str_deepVal = '%s' % ("{0} : {1}".format(k, v))
                    # str_deepVal = v

        # Collect the 'stderr' from pman for this instance
        d_msg   = {
            "action": "search",
            "meta": {
                "key":      "jid",
                "value":    str(self.d_pluginInst['id']),
                "job":      "0",
                "when":     "end",
                "field":    "stderr"
            }
        }
        str_http        = '%s:%s' % (pman_settings.HOST, pman_settings.PORT)

        purl    = Purl(
            msg         = json.dumps(d_msg),
            http        = str_http,
            verb        = 'POST',
            contentType = 'application/vnd.collection+json',
            b_raw       = True,
            b_quiet     = False,
            jsonwrapper = 'payload',
        )

        self.str_deep   = ''
        d_pman          = json.loads(purl())
        str_deepnest(d_pman['d_ret'])
        self.qprint(str_deepVal, comms = 'error')

        purl.d_msg['meta']['field'] = 'returncode'
        d_pman          = json.loads(purl())
        str_deepnest(d_pman['d_ret'])
        self.qprint(str_deepVal, comms = 'error')

if __name__ == '__main__':

    str_defIP = [l for l in ([ip for ip in socket.gethostbyname_ex(socket.gethostname())[2] if not ip.startswith("127.")][:1], [[(s.connect(('8.8.8.8', 53)), s.getsockname()[0], s.close()) for s in [socket.socket(socket.AF_INET, socket.SOCK_DGRAM)]][0][1]]) if l][0][0]
    str_defPort = 5010

    parser  = argparse.ArgumentParser(description = 'interface between ChRIS and pman')

    sys.exit(0)
<|MERGE_RESOLUTION|>--- conflicted
+++ resolved
@@ -159,10 +159,8 @@
         self.qprint('app            = %s'   % self.app)
         self.qprint('inputdir       = %s'   % self.str_inputdir)
         self.qprint('outputdir      = %s'   % self.str_outputdir)
-<<<<<<< HEAD
-=======
+
         # pdb.set_trace()
->>>>>>> 41e74611
 
     def app_manage(self, **kwargs):
         """
